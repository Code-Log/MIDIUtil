--- conflicted
+++ resolved
@@ -448,19 +448,11 @@
         MyMIDI = MIDIFile(1)
         MyMIDI.addKeySignature(track, time, accidentals, accidental_type, mode)
         MyMIDI.close()
-<<<<<<< HEAD
-        
+
         data = Decoder(MyMIDI.tracks[0].MIDIdata)
-        
-        self.assertEqual(MyMIDI.tracks[0].MIDIEventList[0].type, 'KeySignature')
-        
-=======
-
-        data = Decoder(MyMIDI.tracks[1].MIDIdata)
-
-        self.assertEqual(MyMIDI.tracks[1].MIDIEventList[0].evtname, 'KeySignature')
-
->>>>>>> 9217d05c
+
+        self.assertEqual(MyMIDI.tracks[0].MIDIEventList[0].evtname, 'KeySignature')
+
         self.assertEqual(data.unpack_into_byte(0), 0x00) # time
         self.assertEqual(data.unpack_into_byte(1), 0xFF) # Code
         self.assertEqual(data.unpack_into_byte(2), 0x59) # subcode
